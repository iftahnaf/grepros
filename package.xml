--- conflicted
+++ resolved
@@ -1,13 +1,8 @@
 <?xml version="1.0"?>
 <package format="3">
   <name>grepros</name>
-<<<<<<< HEAD
-  <version>0.6.0</version>
-  <description>grep for ROS bag files and live topics</description>
-=======
   <version>1.0.0</version>
   <description>grep for ROS bag files and live topics: read, filter, export</description>
->>>>>>> 2ebed143
 
   <maintainer email="erki@lap.ee">Erki Suurjaak</maintainer>
   <author email="erki@lap.ee">Erki Suurjaak</author>

--- conflicted
+++ resolved
@@ -8,11 +8,7 @@
 
 @author      Erki Suurjaak
 @created     14.12.2021
-<<<<<<< HEAD
-@modified    27.03.2023
-=======
 @modified    29.06.2023
->>>>>>> 2ebed143
 ------------------------------------------------------------------------------
 """
 ## @namespace grepros.plugins.parquet
@@ -30,15 +26,9 @@
 except ImportError: pass
 import six
 
-<<<<<<< HEAD
-from .. common import ConsolePrinter
-from .. outputs import SinkBase
-from .. import common, rosapi
-=======
 from .. import api, common
 from .. common import ConsolePrinter
 from .. outputs import Sink
->>>>>>> 2ebed143
 
 
 class ParquetSink(Sink):
@@ -101,14 +91,6 @@
 
     def __init__(self, args=None, **kwargs):
         """
-<<<<<<< HEAD
-        @param   args                 arguments object like argparse.Namespace
-        @param   args.META            whether to print metainfo
-        @param   args.WRITE           base name of Parquet files to write
-        @param   args.WRITE_OPTIONS   {"writer-*":  arguments passed to ParquetWriter,
-                                       "nesting":   "array" to recursively insert arrays
-                                                    of nested types, or "all" for any nesting,
-=======
         @param   args                 arguments as namespace or dictionary, case-insensitive;
                                       or a single path as the base name of Parquet files to write
         @param   args.emit_field      message fields to emit in output if not all
@@ -127,7 +109,6 @@
                                        "writer-k=v": one "writer"-argument in flat string form,
                                        "nesting": "array" to recursively insert arrays
                                                   of nested types, or "all" for any nesting,
->>>>>>> 2ebed143
                                        "overwrite": whether to overwrite existing file
                                                     (default false)}
                                       ```
@@ -147,10 +128,7 @@
         self._writers        = {}  # {(typename, typehash): pyarrow.parquet.ParquetWriter}
         self._extra_basecols = []  # [(name, rostype)]
         self._extra_basevals = []  # [(name, value)]
-<<<<<<< HEAD
-=======
         self._patterns       = {}  # {key: [(() if any field else ('path', ), re.Pattern), ]}
->>>>>>> 2ebed143
         self._nesting        = args.WRITE_OPTIONS.get("nesting")
         self._idgenerator    = iter(lambda: str(uuid.uuid4()), self) if self._nesting else None
 
@@ -162,14 +140,9 @@
         Returns whether required libraries are available (pandas and pyarrow) and overwrite is valid
         and file base is writable.
         """
-<<<<<<< HEAD
-        ok, pandas_ok, pyarrow_ok = self._configure(), bool(pandas), bool(pyarrow)
-        if self.args.WRITE_OPTIONS.get("overwrite") not in (None, "true", "false"):
-=======
         if self.valid is not None: return self.valid
         ok, pandas_ok, pyarrow_ok = self._configure(), bool(pandas), bool(pyarrow)
         if self.args.WRITE_OPTIONS.get("overwrite") not in (None, True, False, "true", "false"):
->>>>>>> 2ebed143
             ConsolePrinter.error("Invalid overwrite option for Parquet: %r. "
                                  "Choose one of {true, false}.",
                                  self.args.WRITE_OPTIONS["overwrite"])
@@ -199,27 +172,6 @@
 
     def close(self):
         """Writes out any remaining messages, closes writers, clears structures."""
-<<<<<<< HEAD
-        for k, vv in list(self._caches.items()):
-            vv and self._write_table(k)
-        for k in list(self._writers):
-            self._writers.pop(k).close()
-        if not self._close_printed and self._counts:
-            self._close_printed = True
-            sizes = {n: os.path.getsize(n) for n in self._filenames.values()}
-            ConsolePrinter.debug("Wrote %s in %s to %s (%s):",
-                                 common.plural("message", sum(self._counts.values())),
-                                 common.plural("topic", self._counts),
-                                 common.plural("Parquet file", sizes),
-                                 common.format_bytes(sum(sizes.values())))
-            for (t, h), name in self._filenames.items():
-                count = sum(c for (_, t_, h_), c in self._counts.items() if (t, h) == (t_, h_))
-                ConsolePrinter.debug("- %s (%s, %s)", name, common.format_bytes(sizes[name]),
-                                     common.plural("message", count))
-        self._caches.clear()
-        self._schemas.clear()
-        self._filenames.clear()
-=======
         try:
             for k, vv in list(self._caches.items()):
                 vv and self._write_table(k)
@@ -246,17 +198,12 @@
             self._caches.clear()
             self._schemas.clear()
             self._filenames.clear()
->>>>>>> 2ebed143
 
 
     def _process_type(self, topic, msg, rootmsg=None):
         """Prepares Parquet schema and writer if not existing."""
         rootmsg = rootmsg or msg
-<<<<<<< HEAD
-        with rosapi.TypeMeta.make(msg, root=rootmsg) as m:
-=======
         with api.TypeMeta.make(msg, root=rootmsg) as m:
->>>>>>> 2ebed143
             typename, typehash, typekey = (m.typename, m.typehash, m.typekey)
         if topic and (topic, typename, typehash) not in self._counts and self.args.VERBOSE:
             ConsolePrinter.debug("Adding topic %s in Parquet output.", topic)
@@ -291,15 +238,9 @@
         self._schemas[typekey]   = schema
         self._writers[typekey]   = writer
 
-<<<<<<< HEAD
-        nesteds = rosapi.iter_message_fields(msg, messages_only=True) if self._nesting else ()
-        for path, submsgs, subtype in nesteds:
-            scalartype = rosapi.scalar(subtype)
-=======
         nesteds = api.iter_message_fields(msg, messages_only=True, **fltrs) if self._nesting else ()
         for path, submsgs, subtype in nesteds:
             scalartype = api.scalar(subtype)
->>>>>>> 2ebed143
             if subtype == scalartype and "all" != self._nesting:
                 continue  # for path
             subtypehash = not submsgs and self.source.get_message_type_hash(scalartype)
@@ -320,16 +261,10 @@
         """
         data, myid, rootmsg = {}, None, (rootmsg or None)
         if self._idgenerator: myid = next(self._idgenerator)
-<<<<<<< HEAD
-        with rosapi.TypeMeta.make(msg, topic, root=rootmsg) as m:
-            typename, typekey = m.typename, m.typekey
-        for p, v, t in rosapi.iter_message_fields(msg, scalars=set(self.COMMON_TYPES)):
-=======
         with api.TypeMeta.make(msg, topic, root=rootmsg) as m:
             typename, typekey = m.typename, m.typekey
         fltrs = dict(include=self._patterns["print"], exclude=self._patterns["noprint"])
         for p, v, t in api.iter_message_fields(msg, scalars=set(self.COMMON_TYPES), **fltrs):
->>>>>>> 2ebed143
             data[".".join(p)] = self._make_column_value(v, t)
         data.update(_topic=topic, _timestamp=self._make_column_value(stamp, "time"))
         if self._idgenerator: data.update(_id=myid)
@@ -338,21 +273,12 @@
             data.update(zip(COLS, [parent_type, parent_id]))
         data.update(self._extra_basevals)
         self._caches[typekey].append(data)
-<<<<<<< HEAD
-        super(ParquetSink, self).emit(topic, index, stamp, msg, match)
-
-        subids = {}  # {message field path: [ids]}
-        nesteds = rosapi.iter_message_fields(msg, messages_only=True) if self._nesting else ()
-        for path, submsgs, subtype in nesteds:
-            scalartype = rosapi.scalar(subtype)
-=======
         super(ParquetSink, self).emit(topic, msg, stamp, match, index)
 
         subids = {}  # {message field path: [ids]}
         nesteds = api.iter_message_fields(msg, messages_only=True, **fltrs) if self._nesting else ()
         for path, submsgs, subtype in nesteds:
             scalartype = api.scalar(subtype)
->>>>>>> 2ebed143
             if subtype == scalartype and "all" != self._nesting:
                 continue  # for path
             if isinstance(submsgs, (list, tuple)):
@@ -375,15 +301,9 @@
 
         @param  fallback  fallback typename to use for lookup if typename not found
         """
-<<<<<<< HEAD
-        noboundtype = rosapi.canonical(typename, unbounded=True)
-        scalartype  = rosapi.scalar(typename)
-        timetype    = rosapi.get_ros_time_category(scalartype)
-=======
         noboundtype = api.canonical(typename, unbounded=True)
         scalartype  = api.scalar(typename)
         timetype    = api.get_ros_time_category(scalartype)
->>>>>>> 2ebed143
         coltype     = self.COMMON_TYPES.get(typename) or self.COMMON_TYPES.get(noboundtype)
 
         if not coltype and scalartype in self.COMMON_TYPES:
@@ -404,19 +324,11 @@
         """Returns column value suitable for adding to Parquet file."""
         v = value
         if isinstance(v, (list, tuple)):
-<<<<<<< HEAD
-            noboundtype = rosapi.canonical(typename, unbounded=True)
-            if v and rosapi.is_ros_time(v[0]):
-                v = [rosapi.to_nsec(x) for x in v]
-            elif rosapi.scalar(typename) not in rosapi.ROS_BUILTIN_TYPES:
-                v = str([rosapi.message_to_dict(m) for m in v])
-=======
             noboundtype = api.canonical(typename, unbounded=True)
             if v and api.is_ros_time(v[0]):
                 v = [api.to_nsec(x) for x in v]
             elif api.scalar(typename) not in api.ROS_BUILTIN_TYPES:
                 v = str([api.message_to_dict(m) for m in v])
->>>>>>> 2ebed143
             elif pyarrow.binary() in (self.COMMON_TYPES.get(typename),
                                       self.COMMON_TYPES.get(noboundtype)):
                 v = bytes(bytearray(v))  # Py2/Py3 compatible
@@ -441,8 +353,6 @@
     def _configure(self):
         """Parses args.WRITE_OPTIONS, returns success."""
         ok = self._configure_ids()
-<<<<<<< HEAD
-=======
 
         def process_column(name, rostype, value):  # Parse "column-name=rostype:value"
             v, myok = value, True
@@ -465,7 +375,6 @@
 
         for key, vals in [("print", self.args.EMIT_FIELD), ("noprint", self.args.NOEMIT_FIELD)]:
             self._patterns[key] = [(tuple(v.split(".")), common.wildcard_to_regex(v)) for v in vals]
->>>>>>> 2ebed143
 
         # Populate ROS type aliases like "byte" and "char"
         for rostype in list(self.COMMON_TYPES):
@@ -476,31 +385,6 @@
                 self.COMMON_TYPES[alias + "[]"] = self.COMMON_TYPES[rostype + "[]"]
 
         for k, v in self.args.WRITE_OPTIONS.items():
-<<<<<<< HEAD
-            if k.startswith("column-"):
-                # Parse "column-name=rostype:value"
-                try:
-                    name, (rostype, value), myok = k[len("column-"):], v.split(":", 1), True
-                    if "string" not in rostype:
-                        value = json.loads(value)
-                    if not name:
-                        ok = myok = False
-                        ConsolePrinter.error("Invalid name option in %s=%s", k, v)
-                    if rostype not in rosapi.ROS_BUILTIN_TYPES:
-                        ok = myok = False
-                        ConsolePrinter.error("Invalid type option in %s=%s", k, v)
-                    if myok:
-                        self._extra_basecols.append((name, rostype))
-                        self._extra_basevals.append((name, value))
-                except Exception as e:
-                    ok = False
-                    ConsolePrinter.error("Invalid column option in %s=%s: %s", k, v, e)
-            elif k.startswith("type-"):
-                # Eval pyarrow datatype from value like "float64()" or "list(uint8())"
-                if not k[len("type-"):]:
-                    ok = False
-                    ConsolePrinter.error("Invalid type option in %s=%s: %s", k, v)
-=======
             if "column" == k and v and isinstance(v, dict):
                 for name, (rostype, value) in v.items():
                     if not process_column(name, rostype, value): ok = False
@@ -513,7 +397,6 @@
                 category, name = k.split("-", 1)
                 if category not in ("column", "type", "writer"):
                     ConsolePrinter.warn("Unknown %r option in %s=%s", category, k, v)
->>>>>>> 2ebed143
                     continue  # for k, v
                 try:
                     if not name: raise Exception("empty name")
@@ -541,35 +424,11 @@
             for root in v.split(".", 1)[:1]:
                 try: ns[root] = common.import_item(root)  # Provide root module
                 except Exception: pass
-<<<<<<< HEAD
-                self.WRITER_ARGS[k[len("writer-"):]] = v
-        return ok
-
-
-    def _configure_ids(self):
-        """Configures ID generator from args.WRITE_OPTIONS, returns success."""
-        ok = True
-
-        try: integer_types, text_types = (int, long), (str, unicode)         # Py2
-        except Exception: integer_types, text_types = (int, ), (bytes, str)  # Py3
-
-        k, v = "idgenerator", self.args.WRITE_OPTIONS.get("idgenerator")
-        if k in self.args.WRITE_OPTIONS:
-            val, ex, ns = v, None, dict(self.ARROW_TYPES, itertools=itertools, uuid=uuid)
-            for root in v.split(".", 1)[:1]:
-                try: ns[root] = common.import_item(root)  # Provide root module
-                except Exception: pass
-=======
->>>>>>> 2ebed143
             try: common.import_item(re.sub(r"\(.+", "", v))  # Ensure nested imports
             except Exception: pass
             try: val = eval(compile(v, "", "eval"), ns)
             except Exception as e: ok, ex = False, e
-<<<<<<< HEAD
-            if isinstance(val, text_types): ok = False
-=======
             if isinstance(val, (six.binary_type, six.text_type)): ok = False
->>>>>>> 2ebed143
 
             if ok:
                 try: self._idgenerator = iter(val)
@@ -583,15 +442,9 @@
 
             if ok and self._idgenerator:  # Detect given ID column type
                 fval, typename, generator = next(self._idgenerator), None, self._idgenerator
-<<<<<<< HEAD
-                if rosapi.is_ros_time(fval):
-                    typename = "time" if "time" in str(type(fval)).lower() else "duration"
-                elif isinstance(fval, integer_types):
-=======
                 if api.is_ros_time(fval):
                     typename = "time" if "time" in str(type(fval)).lower() else "duration"
                 elif isinstance(fval, six.integer_types):
->>>>>>> 2ebed143
                     typename = "int64"
                 elif isinstance(fval, float):
                     typename = "float64"
@@ -615,11 +468,7 @@
     plugins.add_write_format("parquet", ParquetSink, "Parquet", [
         ("column-NAME=ROSTYPE:VALUE",  "additional column to add in Parquet output,\n"
                                        "like column-bag_hash=string:26dfba2c"),
-<<<<<<< HEAD
-        ("idgenerator=callable",       "callable or iterable for producing message IDs \n"
-=======
         ("idgenerator=CALLABLE",       "callable or iterable for producing message IDs \n"
->>>>>>> 2ebed143
                                        "in Parquet output, like 'uuid.uuid4' or 'itertools.count()';\n"
                                        "nesting uses UUID values by default"),
         ("nesting=array|all",          "create tables for nested message types\n"

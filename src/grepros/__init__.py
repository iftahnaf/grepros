# -*- coding: utf-8 -*-
"""
------------------------------------------------------------------------------
This file is part of grepros - grep for ROS bag files and live topics.
Released under the BSD License.

@author      Erki Suurjaak
@created     31.10.2021
@modified    30.12.2023
------------------------------------------------------------------------------
"""
## @namespace grepros
__title__        = "grepros"
<<<<<<< HEAD
__version__      = "1.0.4"
__version_info__ = (1, 0, 4)
__version_date__ = "28.09.2023"
=======
__version__      = "1.0.5.dev19"
__version_info__ = (1, 0, 5, "dev19")
__version_date__ = "30.12.2023"
>>>>>>> b5db1ce6

from . library import *<|MERGE_RESOLUTION|>--- conflicted
+++ resolved
@@ -11,14 +11,8 @@
 """
 ## @namespace grepros
 __title__        = "grepros"
-<<<<<<< HEAD
-__version__      = "1.0.4"
-__version_info__ = (1, 0, 4)
-__version_date__ = "28.09.2023"
-=======
 __version__      = "1.0.5.dev19"
 __version_info__ = (1, 0, 5, "dev19")
 __version_date__ = "30.12.2023"
->>>>>>> b5db1ce6
 
 from . library import *
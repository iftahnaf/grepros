--- conflicted
+++ resolved
@@ -11,10 +11,5 @@
 """
 ## @namespace grepros
 __title__        = "grepros"
-<<<<<<< HEAD
-__version__      = "0.4.5"
-__version_info__ = (0, 4, 5)
-=======
 __version__      = "0.4.6.dev2"
-__version_info__ = (0, 4, 6, "dev2")
->>>>>>> 1298e25d
+__version_info__ = (0, 4, 6, "dev2")
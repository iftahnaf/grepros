# -*- coding: utf-8 -*-
"""
------------------------------------------------------------------------------
This file is part of grepros - grep for ROS bag files and live topics.
Released under the BSD License.

@author      Erki Suurjaak
@created     31.10.2021
@modified    14.12.2021
------------------------------------------------------------------------------
"""
## @namespace grepros
__title__        = "grepros"
<<<<<<< HEAD
__version__      = "0.3.4"
__version_info__ = (0, 3, 4)
=======
__version__      = "0.3.5.dev0"
__version_info__ = (0, 3, 5, "dev0")
>>>>>>> 2fc330d4
<|MERGE_RESOLUTION|>--- conflicted
+++ resolved
@@ -11,10 +11,5 @@
 """
 ## @namespace grepros
 __title__        = "grepros"
-<<<<<<< HEAD
-__version__      = "0.3.4"
-__version_info__ = (0, 3, 4)
-=======
 __version__      = "0.3.5.dev0"
-__version_info__ = (0, 3, 5, "dev0")
->>>>>>> 2fc330d4
+__version_info__ = (0, 3, 5, "dev0")
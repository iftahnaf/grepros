--- conflicted
+++ resolved
@@ -11,10 +11,5 @@
 """
 ## @namespace grepros
 __title__        = "grepros"
-<<<<<<< HEAD
-__version__      = "0.4.3"
-__version_info__ = (0, 4, 3)
-=======
 __version__      = "0.4.4.dev7"
-__version_info__ = (0, 4, 4, "dev7")
->>>>>>> b0f654db
+__version_info__ = (0, 4, 4, "dev7")
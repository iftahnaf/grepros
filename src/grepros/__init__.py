# -*- coding: utf-8 -*-
"""
------------------------------------------------------------------------------
This file is part of grepros - grep for ROS bag files and live topics.
Released under the BSD License.

@author      Erki Suurjaak
@created     31.10.2021
@modified    09.02.2022
------------------------------------------------------------------------------
"""
## @namespace grepros
__title__        = "grepros"
<<<<<<< HEAD
__version__      = "0.4.1"
__version_info__ = (0, 4, 1)
=======
__version__      = "0.4.2.dev14"
__version_info__ = (0, 4, 2, "dev14")
>>>>>>> 70f948a4
<|MERGE_RESOLUTION|>--- conflicted
+++ resolved
@@ -11,10 +11,5 @@
 """
 ## @namespace grepros
 __title__        = "grepros"
-<<<<<<< HEAD
-__version__      = "0.4.1"
-__version_info__ = (0, 4, 1)
-=======
 __version__      = "0.4.2.dev14"
-__version_info__ = (0, 4, 2, "dev14")
->>>>>>> 70f948a4
+__version_info__ = (0, 4, 2, "dev14")
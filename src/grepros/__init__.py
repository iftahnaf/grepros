--- conflicted
+++ resolved
@@ -11,10 +11,5 @@
 """
 ## @namespace grepros
 __title__        = "grepros"
-<<<<<<< HEAD
-__version__      = "0.2.3"
-__version_info__ = (0, 2, 3)
-=======
 __version__      = "0.2.4.dev2"
-__version_info__ = (0, 2, 4, "dev2")
->>>>>>> 2ef76fad
+__version_info__ = (0, 2, 4, "dev2")
# -*- coding: utf-8 -*-
"""
------------------------------------------------------------------------------
This file is part of grepros - grep for ROS bag files and live topics.
Released under the BSD License.

@author      Erki Suurjaak
@created     31.10.2021
<<<<<<< HEAD
@modified    03.01.2024
=======
@modified    22.04.2024
>>>>>>> f1ea2dcb
------------------------------------------------------------------------------
"""
## @namespace grepros
__title__        = "grepros"
<<<<<<< HEAD
__version__      = "1.1.0"
__version_info__ = (1, 1, 0)
__version_date__ = "03.01.2024"
=======
__version__      = "1.2.0.dev55"
__version_info__ = (1, 2, 0, "dev55")
__version_date__ = "22.04.2024"
>>>>>>> f1ea2dcb

from . library import *<|MERGE_RESOLUTION|>--- conflicted
+++ resolved
@@ -6,23 +6,13 @@
 
 @author      Erki Suurjaak
 @created     31.10.2021
-<<<<<<< HEAD
-@modified    03.01.2024
-=======
 @modified    22.04.2024
->>>>>>> f1ea2dcb
 ------------------------------------------------------------------------------
 """
 ## @namespace grepros
 __title__        = "grepros"
-<<<<<<< HEAD
-__version__      = "1.1.0"
-__version_info__ = (1, 1, 0)
-__version_date__ = "03.01.2024"
-=======
 __version__      = "1.2.0.dev55"
 __version_info__ = (1, 2, 0, "dev55")
 __version_date__ = "22.04.2024"
->>>>>>> f1ea2dcb
 
 from . library import *
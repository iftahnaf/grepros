# -*- coding: utf-8 -*-
"""
ROS2 interface.

------------------------------------------------------------------------------
This file is part of grepros - grep for ROS bag files and live topics.
Released under the BSD License.

@author      Erki Suurjaak
@created     02.11.2021
<<<<<<< HEAD
@modified    27.03.2023
=======
@modified    03.07.2023
>>>>>>> 2ebed143
------------------------------------------------------------------------------
"""
## @namespace grepros.ros2
import array
import collections
import datetime
import decimal
import enum
import inspect
import io
import os
import re
import sqlite3
import threading
import time

import builtin_interfaces.msg
try: import numpy
except Exception: numpy = None
import rclpy
import rclpy.clock
import rclpy.duration
import rclpy.executors
import rclpy.serialization
import rclpy.time
import rosidl_parser.parser
import rosidl_parser.definition
import rosidl_runtime_py.utilities
import yaml

from . import api
from . common import PATH_TYPES, ConsolePrinter, MatchMarkers, memoize


## Bagfile extensions to seek
BAG_EXTENSIONS  = (".db3", )

## Bagfile extensions to skip
SKIP_EXTENSIONS = ()

## ROS2 time/duration message types
ROS_TIME_TYPES = ["builtin_interfaces/Time", "builtin_interfaces/Duration"]

## ROS2 time/duration types and message types mapped to type names
ROS_TIME_CLASSES = {rclpy.time.Time:                 "builtin_interfaces/Time",
                    builtin_interfaces.msg.Time:     "builtin_interfaces/Time",
                    rclpy.duration.Duration:         "builtin_interfaces/Duration",
                    builtin_interfaces.msg.Duration: "builtin_interfaces/Duration"}

## ROS2 time/duration types mapped to message types
ROS_TIME_MESSAGES = {rclpy.time.Time:          builtin_interfaces.msg.Time,
                     rclpy.duration.Duration:  builtin_interfaces.msg.Duration}

## Mapping between type aliases and real types, like {"byte": "uint8"}
ROS_ALIAS_TYPES = {"byte": "uint8", "char": "int8"}

## Data Distribution Service types to ROS builtins
DDS_TYPES = {"boolean":             "bool",
             "float":               "float32",
             "double":              "float64",
             "octet":               "byte",
             "short":               "int16",
             "unsigned short":      "uint16",
             "long":                "int32",
             "unsigned long":       "uint32",
             "long long":           "int64",
             "unsigned long long":  "uint64", }

## rclpy.node.Node instance
node = None

## rclpy.context.Context instance
context = None

## rclpy.executors.Executor instance
executor = None



class ROS2Bag(api.BaseBag):
    """ROS2 bag reader and writer (SQLite format), providing most of rosbag.Bag interface."""

    ## Whether bag supports reading or writing stream objects, overridden in subclasses
    STREAMABLE = False

    ## ROS2 bag SQLite schema
    CREATE_SQL = """
CREATE TABLE IF NOT EXISTS messages (
  id        INTEGER PRIMARY KEY,
  topic_id  INTEGER NOT NULL,
  timestamp INTEGER NOT NULL,
  data      BLOB    NOT NULL
);

CREATE TABLE IF NOT EXISTS topics (
  id                   INTEGER PRIMARY KEY,
  name                 TEXT    NOT NULL,
  type                 TEXT    NOT NULL,
  serialization_format TEXT    NOT NULL,
  offered_qos_profiles TEXT    NOT NULL
);

CREATE INDEX IF NOT EXISTS timestamp_idx ON messages (timestamp ASC);

PRAGMA journal_mode=WAL;
PRAGMA synchronous=NORMAL;
    """


    def __init__(self, filename, mode="a", *_, **__):
        """
        @param   filename  bag file path to open
        @param   mode      file will be overwritten if "w"
        """
        if not isinstance(filename, PATH_TYPES):
            raise ValueError("invalid filename %r" % type(filename))
        if mode not in self.MODES: raise ValueError("invalid mode %r" % mode)

        self._db     = None  # sqlite3.Connection instance
        self._mode   = mode
        self._topics = {}    # {(topic, typename): {id, name, type}}
        self._counts = {}    # {(topic, typename, typehash): message count}
        self._qoses  = {}    # {(topic, typename): [{qos profile dict}]}
        self._iterer = None  # Generator from read_messages() for next()
        self._ttinfo = None  # Cached result for get_type_and_topic_info()
        self._filename = str(filename)
        self._stop_on_error = True

        self._ensure_open(populate=("r" != mode))


    def get_message_count(self, topic_filters=None):
        """
        Returns the number of messages in the bag.

        @param   topic_filters  list of topics or a single topic to filter by, if any
        """
        if self._db and self._has_table("messages"):
            sql, where = "SELECT COUNT(*) AS count FROM messages", ""
            if topic_filters:
                self._ensure_topics()
                topics = topic_filters
                topics = topics if isinstance(topics, (dict, list, set, tuple)) else [topics]
                topic_ids = [x["id"] for (topic, _), x in self._topics.items() if topic in topics]
                where = " WHERE topic_id IN (%s)" % ", ".join(map(str, topic_ids))
            return self._db.execute(sql + where).fetchone()["count"]
        return None


    def get_start_time(self):
        """Returns the start time of the bag, as UNIX timestamp, or None if bag empty."""
        if self._db and self._has_table("messages"):
            row = self._db.execute("SELECT MIN(timestamp) AS val FROM messages").fetchone()
            if row["val"] is None: return None
            secs, nsecs = divmod(row["val"], 10**9)
            return secs + nsecs / 1E9
        return None


    def get_end_time(self):
        """Returns the end time of the bag, as UNIX timestamp, or None if bag empty."""
        if self._db and self._has_table("messages"):
            row = self._db.execute("SELECT MAX(timestamp) AS val FROM messages").fetchone()
            if row["val"] is None: return None
            secs, nsecs = divmod(row["val"], 10**9)
            return secs + nsecs / 1E9
        return None


    def get_topic_info(self, counts=True, ensure_types=True):
        """
        Returns topic and message type metainfo as {(topic, typename, typehash): count}.

        Can skip retrieving message counts, as this requires a full table scan.
        Can skip looking up message type classes, as those might be unavailable in ROS2 environment.

        @param   counts        whether to return actual message counts instead of None
        @param   ensure_types  whether to look up type classes instead of returning typehash as None
        """
        self._ensure_topics()
        if counts: self._ensure_counts()
        if ensure_types: self._ensure_types()
        return dict(self._counts)


    def get_type_and_topic_info(self, topic_filters=None):
        """
        Returns thorough metainfo on topic and message types.

        @param   topic_filters  list of topics or a single topic to filter returned topics-dict by,
                                if any
        @return                 TypesAndTopicsTuple(msg_types, topics) namedtuple,
                                msg_types as dict of {typename: typehash},
                                topics as a dict of {topic: TopicTuple() namedtuple}.
        """
        topics = topic_filters
        topics = topics if isinstance(topics, (list, set, tuple)) else [topics] if topics else []
        if self._ttinfo and (not topics or set(topics) == set(t for t, _, _ in self._counts)):
            return self._ttinfo
        if self.closed: raise ValueError("I/O operation on closed file.")

        counts = self.get_topic_info()
        msgtypes = {n: h for t, n, h in counts}
        topicdict = {}

        def median(vals):
            """Returns median value from given sorted numbers."""
            vlen = len(vals)
            return None if not vlen else vals[vlen // 2] if vlen % 2 else \
                   float(vals[vlen // 2 - 1] + vals[vlen // 2]) / 2

        for (t, n, _), c in sorted(counts.items(), key=lambda x: x[0][:2]):
            if topics and t not in topics: continue  # for
            mymedian = None
            if c > 1:
                args = (self._topics[(t, n)]["id"], )
                cursor = self._db.execute("SELECT timestamp FROM messages WHERE topic_id = ?", args)
                stamps = sorted(x["timestamp"] / 1E9 for x in cursor)
                mymedian = median(sorted(s1 - s0 for s1, s0 in zip(stamps[1:], stamps[:-1])))
            freq = 1.0 / mymedian if mymedian else None
            topicdict[t] = self.TopicTuple(n, c, len(self.get_qoses(t, n) or []), freq)
        result = self.TypesAndTopicsTuple(msgtypes, topicdict)
        if not topics or set(topics) == set(t for t, _, _ in self._counts): self._ttinfo = result
        return result


    def get_qoses(self, topic, typename):
        """Returns topic Quality-of-Service profiles as a list of dicts, or None if not available."""
        topickey = (topic, typename)
        if topickey not in self._qoses and topickey in self._topics:
            topicrow = self._topics[topickey]
            try:
                if topicrow.get("offered_qos_profiles"):
                    self._qoses[topickey] = yaml.safe_load(topicrow["offered_qos_profiles"])
            except Exception as e:
                ConsolePrinter.warn("Error parsing quality of service for topic %r: %r", topic, e)
        self._qoses.setdefault(topickey, None)
        return self._qoses[topickey]


    def get_message_class(self, typename, typehash=None):
        """Returns ROS2 message type class, or None if unknown message type for bag."""
        self._ensure_topics()
        if any(n == typename for _, n, in self._topics) and typehash is not None \
        and not any((n, h) == (typename, typehash) for _, n, h in self._counts):
            self._ensure_types([t for t, n in self._topics if n == typename])
        if any((typename, typehash) in [(n, h), (n, None)] for _, n, h in self._counts):
            return get_message_class(typename)
        return None


    def get_message_definition(self, msg_or_type):
        """
        Returns ROS2 message type definition full text, including subtype definitions.

        Returns None if unknown message type for bag.
        """
        self._ensure_topics()
        typename = msg_or_type if isinstance(msg_or_type, str) else get_message_type(msg_or_type)
        if any(n == typename for _, n, _ in self._counts):
            return get_message_definition(msg_or_type)
        return None


    def get_message_type_hash(self, msg_or_type):
        """Returns ROS2 message type MD5 hash, or None if unknown message type for bag."""
        typename = msg_or_type if isinstance(msg_or_type, str) else get_message_type(msg_or_type)
        self._ensure_types([t for t, n in self._topics if n == typename])
        return next((h for _, n, h in self._counts if n == typename), None)


    def read_messages(self, topics=None, start_time=None, end_time=None, raw=False, **__):
        """
        Yields messages from the bag, optionally filtered by topic and timestamp.

        @param   topics      list of topics or a single topic to filter by, if any
        @param   start_time  earliest timestamp of message to return, as ROS time or convertible
                             (int/float/duration/datetime/decimal)
        @param   end_time    latest timestamp of message to return, as ROS time or convertible
                             (int/float/duration/datetime/decimal)
        @param   raw         if True, then returned messages are tuples of
                             (typename, bytes, typehash, typeclass).
                             If message type unavailable, returns None for hash and class.
        @return              BagMessage namedtuples of
                             (topic, message, timestamp as rclpy.time.Time)
        """
        if self.closed: raise ValueError("I/O operation on closed file.")
        if "w" == self._mode: raise io.UnsupportedOperation("read")

        self._ensure_topics()
        if not self._topics or (topics is not None and not topics):
            return

        sql, exprs, args = "SELECT * FROM messages", [], ()
        if topics:
            topics = topics if isinstance(topics, (list, tuple)) else [topics]
            topic_ids = [x["id"] for (topic, _), x in self._topics.items() if topic in topics]
            exprs += ["topic_id IN (%s)" % ", ".join(map(str, topic_ids))]
        if start_time is not None:
            exprs += ["timestamp >= ?"]
            args  += (to_nsec(to_time(start_time)), )
        if end_time is not None:
            exprs += ["timestamp <= ?"]
            args  += (to_nsec(to_time(end_time)), )
        sql += ((" WHERE " + " AND ".join(exprs)) if exprs else "")
        sql += " ORDER BY timestamp"

        topicmap   = {v["id"]: v for v in self._topics.values()}
        msgtypes   = {}  # {typename: cls or None if unavailable}
        topicset   = set(topics or [t for t, _ in self._topics])
        typehashes = {n: h for _, n, h in self._counts} # {typename: typehash or None or ""}
        for row in self._db.execute(sql, args):
            tdata = topicmap[row["topic_id"]]
            topic, typename = tdata["name"], canonical(tdata["type"])
            if not raw and msgtypes.get(typename, typename) is None: continue  # for row
            if typehashes.get(typename) is None:
                self._ensure_types([topic])
                selector = (h for t, n, h in self._counts if (t, n) == (topic, typename))
                typehash = typehashes[typename] = next(selector, None)
            else: typehash = typehashes[typename]

            try:
                cls = msgtypes.get(typename) or \
                      msgtypes.setdefault(typename, get_message_class(typename))
                if raw: msg = (typename, row["data"], typehash or None, cls)
                else:   msg = rclpy.serialization.deserialize_message(row["data"], cls)
            except Exception as e:
                reportfunc = ConsolePrinter.error if self._stop_on_error else ConsolePrinter.warn
                reportfunc("Error loading type %s in topic %s: %%s" % (typename, topic),
                           "message class not found." if cls is None else e,
                           __once=not self._stop_on_error)
                if self._stop_on_error: raise
                if raw: msg = (typename, row["data"], typehash or None, msgtypes.get(typename))
                elif set(n for n, c in msgtypes.items() if c is None) == topicset:
                    break  # for row
                continue  # for row
            stamp = rclpy.time.Time(nanoseconds=row["timestamp"])

            api.TypeMeta.make(msg, topic, self)
            yield self.BagMessage(topic, msg, stamp)
            if not self._db:  # Bag has been closed in the meantime
                break  # for row


    def write(self, topic, msg, t=None, raw=False, qoses=None, **__):
        """
        Writes a message to the bag.

        @param   topic  name of topic
        @param   msg    ROS2 message
        @param   t      message timestamp if not using wall time, as ROS time or convertible
                        (int/float/duration/datetime/decimal)
        @param   qoses  topic Quality-of-Service settings, if any, as a list of dicts
        """
        if self.closed: raise ValueError("I/O operation on closed file.")
        if "r" == self._mode: raise io.UnsupportedOperation("write")

        self._ensure_topics()
        if raw:
            typename, binary, typehash = msg[:3]
        else:
            typename = get_message_type(msg)
            typehash = get_message_type_hash(msg)
            binary   = serialize_message(msg)
        topickey = (topic, typename)
        cursor = self._db.cursor()
        if topickey not in self._topics:
            full_typename = make_full_typename(typename)
            sql = "INSERT INTO topics (name, type, serialization_format, offered_qos_profiles) " \
                  "VALUES (?, ?, ?, ?)"
            qoses = yaml.safe_dump(qoses) if isinstance(qoses, list) else ""
            args = (topic, full_typename, "cdr", qoses)
            cursor.execute(sql, args)
            tdata = {"id": cursor.lastrowid, "name": topic, "type": full_typename,
                     "serialization_format": "cdr", "offered_qos_profiles": qoses}
            self._topics[topickey] = tdata

        timestamp = (time.time_ns() if hasattr(time, "time_ns") else int(time.time() * 10**9)) \
                    if t is None else to_nsec(to_time(t))
        sql = "INSERT INTO messages (topic_id, timestamp, data) VALUES (?, ?, ?)"
        args = (self._topics[topickey]["id"], timestamp, binary)
        cursor.execute(sql, args)
        countkey = (topic, typename, typehash)
        if self._counts.get(countkey, self) is not None:
            self._counts[countkey] = self._counts.get(countkey, 0) + 1
        self._ttinfo = None


    def open(self):
        """Opens the bag file if not already open."""
        self._ensure_open()


    def close(self):
        """Closes the bag file."""
        if self._db:
            self._db.close()
            self._db     = None
            self._mode   = None
            self._iterer = None


    @property
    def closed(self):
        """Returns whether file is closed."""
        return not self._db


    @property
    def topics(self):
        """Returns the list of topics in bag, in alphabetic order."""
        return sorted((t for t, _, _ in self._topics), key=str.lower)


    @property
    def filename(self):
        """Returns bag file path."""
        return self._filename


    @property
    def size(self):
        """Returns current file size in bytes (including journaling files)."""
        result = os.path.getsize(self._filename) if os.path.isfile(self._filename) else None
        for suffix in ("-journal", "-wal") if result else ():
            path = "%s%s" % (self._filename, suffix)
            result += os.path.getsize(path) if os.path.isfile(path) else 0
        return result


    @property
    def mode(self):
        """Returns file open mode."""
        return self._mode


    def __contains__(self, key):
        """Returns whether bag contains given topic."""
        return any(key == t for t, _, _ in self._topics)


    def __next__(self):
        """Retrieves next message from bag as (topic, message, timestamp)."""
        if self.closed: raise ValueError("I/O operation on closed file.")
        if self._iterer is None: self._iterer = self.read_messages()
        return next(self._iterer)


    def _ensure_open(self, populate=False):
        """Opens bag database if not open, populates schema if specified."""
        if not self._db:
            if "w" == self._mode and os.path.exists(self._filename):
                os.remove(self._filename)
            self._db = sqlite3.connect(self._filename, detect_types=sqlite3.PARSE_DECLTYPES,
                                       isolation_level=None, check_same_thread=False)
            self._db.row_factory = lambda cursor, row: dict(sqlite3.Row(cursor, row))
        if populate:
            self._db.executescript(self.CREATE_SQL)


    def _ensure_topics(self):
        """Populates local topic struct from database, if not already available."""
        if not self._db or self._topics or not self._has_table("topics"): return
        for row in self._db.execute("SELECT * FROM topics ORDER BY id"):
            topickey = (topic, typename) = row["name"], canonical(row["type"])
            self._topics[(topic, typename)] = row
            self._counts[(topic, typename, None)] = None


    def _ensure_counts(self):
        """Populates local counts values from database, if not already available."""
        if not self._db or all(v is not None for v in self._counts.values()) \
        or not self._has_table("messages"): return
        self._ensure_topics()
        topickeys = {self._topics[(t, n)]["id"]: (t, n, h) for (t, n, h) in self._counts}
        self._counts.clear()
        for row in self._db.execute("SELECT topic_id, COUNT(*) AS count FROM messages "
                                    "GROUP BY topic_id").fetchall():
            if row["topic_id"] in topickeys:
                self._counts[topickeys[row["topic_id"]]] = row["count"]


    def _ensure_types(self, topics=None):
        """
        Populates local type definitions and classes from database, if not already available.

        @param   topics  selected topics to ensure types for, if not all
        """
        if not self._db or (not topics and topics is not None) or not self._has_table("topics") \
        or not any(h is None for t, _, h in self._counts if topics is None or t in topics):
            return
        self._ensure_topics()
        for countkey, count in list(self._counts.items()):
            (topic, typename, typehash) = countkey
            if typehash is None and (topics is None or topic in topics):
                typehash = get_message_type_hash(typename)
                self._counts.pop(countkey)
                self._counts[(topic, typename, typehash)] = count


    def _has_table(self, name):
        """Returns whether specified table exists in database."""
        sql = "SELECT 1 FROM sqlite_master WHERE type = ? AND name = ?"
        return bool(self._db.execute(sql, ("table", name)).fetchone())
Bag = ROS2Bag



def init_node(name):
    """Initializes a ROS2 node if not already initialized."""
    global node, context, executor
    if node or not validate(live=True):
        return

    def spin_loop():
        while context and context.ok():
            executor.spin_once(timeout_sec=1)

    context = rclpy.Context()
    try: rclpy.init(context=context)
    except Exception: pass  # Must not be called twice at runtime
    node_name = "%s_%s_%s" % (name, os.getpid(), int(time.time() * 1000))
    node = rclpy.create_node(node_name, context=context, use_global_arguments=False,
                             enable_rosout=False, start_parameter_services=False)
    executor = rclpy.executors.MultiThreadedExecutor(context=context)
    executor.add_node(node)
    spinner = threading.Thread(target=spin_loop)
    spinner.daemon = True
    spinner.start()


def shutdown_node():
    """Shuts down live ROS2 node."""
    global node, context, executor
    if context:
        context_, executor_ = context, executor
        context = executor = node = None
        executor_.shutdown()
        context_.shutdown()


def validate(live=False):
    """
    Returns whether ROS2 environment is set, prints error if not.

    @param   live  whether environment must support launching a ROS node
    """
    missing = [k for k in ["ROS_VERSION"] if not os.getenv(k)]
    if missing:
        ConsolePrinter.error("ROS environment not sourced: missing %s.",
                             ", ".join(sorted(missing)))
    if "2" != os.getenv("ROS_VERSION", "2"):
        ConsolePrinter.error("ROS environment not supported: need ROS_VERSION=2.")
        missing = True
    return not missing


@memoize
def canonical(typename, unbounded=False):
    """
    Returns "pkg/Type" for "pkg/msg/Type", standardizes various ROS2 formats.

    Converts DDS types like "octet" to "byte", and "sequence<uint8, 100>" to "uint8[100]".

    @param  unbounded  drop constraints like array and string bounds,
                       e.g. returning "uint8[]" for "uint8[10]" and "string" for "string<=8"
    """
    if not typename: return typename
    is_array, bound, dimension = False, "", ""

    if "<" in typename:
        match = re.match("sequence<(.+)>", typename)
        if match:  # "sequence<uint8, 100>" or "sequence<uint8>"
            is_array = True
            typename = match.group(1)
            match = re.match(r"([^,]+)?,\s?(\d+)", typename)
            if match:  # sequence<uint8, 10>
                typename = match.group(1)
                if match.lastindex > 1: dimension = match.group(2)

        match = re.match("(w?string)<(.+)>", typename)
        if match:  # string<5>
            typename, bound = match.groups()

    if "[" in typename:  # "string<=5[<=10]" or "string<=5[10]" or "byte[10]" or "byte[]"
        dimension = typename[typename.index("[") + 1:typename.index("]")]
        typename, is_array = typename[:typename.index("[")], True

    if "<=" in typename:  # "string<=5"
        typename, bound = typename.split("<=")

    if typename.count("/") > 1:
        typename = "%s/%s" % tuple((x[0], x[-1]) for x in [typename.split("/")])[0]

    if unbounded: suffix = "[]" if is_array else ""
    else: suffix = ("<=%s" % bound if bound else "") + ("[%s]" % dimension if is_array else "")
    return DDS_TYPES.get(typename, typename) + suffix


def create_publisher(topic, cls_or_typename, queue_size):
    """Returns an rclpy.Publisher instance, with .get_num_connections() and .unregister()."""
    cls = cls_or_typename
    if isinstance(cls, str): cls = get_message_class(cls)
    qos = rclpy.qos.QoSProfile(depth=queue_size)
    pub = node.create_publisher(cls, topic, qos)
    pub.get_num_connections = pub.get_subscription_count
    pub.unregister = pub.destroy
    return pub


def create_subscriber(topic, cls_or_typename, handler, queue_size):
    """
    Returns an rclpy.Subscription.

    Supplemented with .get_message_class(), .get_message_definition(),
    .get_message_type_hash(), .get_qoses(), and.unregister().
    """
    cls = typename = cls_or_typename
    if isinstance(cls, str): cls = get_message_class(cls)
    else: typename = get_message_type(cls)

    qos = rclpy.qos.QoSProfile(depth=queue_size)
    qoses = [x.qos_profile for x in node.get_publishers_info_by_topic(topic)
             if canonical(x.topic_type) == typename]
    rels, durs = zip(*[(x.reliability, x.durability) for x in qoses]) if qoses else ([], [])
    # If subscription demands stricter QoS than publisher offers, no messages are received
    if rels: qos.reliability = max(rels)  # DEFAULT < RELIABLE < BEST_EFFORT
    if durs: qos.durability  = max(durs)  # DEFAULT < TRANSIENT_LOCAL < VOLATILE

    qosdicts = [qos_to_dict(x) for x in qoses] or None
    sub = node.create_subscription(cls, topic, handler, qos)
    sub.get_message_class      = lambda: cls
    sub.get_message_definition = lambda: get_message_definition(cls)
    sub.get_message_type_hash  = lambda: get_message_type_hash(cls)
    sub.get_qoses              = lambda: qosdicts
    sub.unregister             = sub.destroy
    return sub


def format_message_value(msg, name, value):
    """
    Returns a message attribute value as string.

    Result is at least 10 chars wide if message is a ROS2 time/duration
    (aligning seconds and nanoseconds).
    """
    LENS = {"sec": 13, "nanosec": 9}
    v = "%s" % (value, )
    if not isinstance(msg, tuple(ROS_TIME_CLASSES)) or name not in LENS:
        return v

    EXTRA = sum(v.count(x) * len(x) for x in (MatchMarkers.START, MatchMarkers.END))
    return ("%%%ds" % (LENS[name] + EXTRA)) % v  # Default %10s/%9s for secs/nanosecs


@memoize
def get_message_class(typename):
    """Returns ROS2 message class, or None if unknown type."""
    try: return rosidl_runtime_py.utilities.get_message(make_full_typename(typename))
    except Exception: return None


def get_message_definition(msg_or_type):
    """
    Returns ROS2 message type definition full text, including subtype definitions.

    Returns None if unknown type.
    """
    typename = msg_or_type if isinstance(msg_or_type, str) else get_message_type(msg_or_type)
    return _get_message_definition(canonical(typename))


def get_message_type_hash(msg_or_type):
    """Returns ROS2 message type MD5 hash, or "" if unknown type."""
    typename = msg_or_type if isinstance(msg_or_type, str) else get_message_type(msg_or_type)
    return _get_message_type_hash(canonical(typename))


@memoize
def _get_message_definition(typename):
    """Returns ROS2 message type definition full text, or None on error (internal caching method)."""
    try:
        texts, pkg = collections.OrderedDict(), typename.rsplit("/", 1)[0]
        try:
            typepath = rosidl_runtime_py.get_interface_path(make_full_typename(typename) + ".msg")
            with open(typepath) as f:
                texts[typename] = f.read()
        except Exception:  # .msg file unavailable: parse IDL
            texts[typename] = get_message_definition_idl(typename)
        for line in texts[typename].splitlines():
            if not line or not line[0].isalpha():
                continue  # for line
            linetype = scalar(canonical(re.sub(r"^([a-zA-Z][^\s]+)(.+)", r"\1", line)))
            if linetype in api.ROS_BUILTIN_TYPES:
                continue  # for line
            linetype = linetype if "/" in linetype else "std_msgs/Header" \
                       if "Header" == linetype else "%s/%s" % (pkg, linetype)
            linedef = None if linetype in texts else get_message_definition(linetype)
            if linedef: texts[linetype] = linedef

        basedef = texts.pop(next(iter(texts)))
        subdefs = ["%s\nMSG: %s\n%s" % ("=" * 80, k, v) for k, v in texts.items()]
        return basedef + ("\n" if subdefs else "") + "\n".join(subdefs)
    except Exception as e:
        ConsolePrinter.warn("Error collecting type definition of %s: %s", typename, e)
        return None


@memoize
def get_message_definition_idl(typename):
    """
    Returns ROS2 message type definition parsed from IDL file.

    @since   version 0.4.2
    """

    def format_comment(text):
        """Returns annotation text formatted with comment prefixes and escapes."""
        ESCAPES = {"\n":   "\\n", "\t":   "\\t", "\x07": "\\a",
                   "\x08": "\\b", "\x0b": "\\v", "\x0c": "\\f"}
        repl = lambda m: ESCAPES[m.group(0)]
        return "#" + "\n#".join(re.sub("|".join(map(re.escape, ESCAPES)), repl, l)
                                for l in text.split("\\n"))

    def format_type(typeobj, msgpackage, constant=False):
        """Returns canonical type name, like "uint8" or "string<=5" or "nav_msgs/Path"."""
        result = None
        if isinstance(typeobj, rosidl_parser.definition.AbstractNestedType):
            # Array, BoundedSequence, UnboundedSequence
            valuetype = format_type(typeobj.value_type, msgpackage, constant)
            size, bounding = "", ""
            if isinstance(typeobj, rosidl_parser.definition.Array):
                size = typeobj.size
            elif typeobj.has_maximum_size():
                size = typeobj.maximum_size
            if isinstance(typeobj, rosidl_parser.definition.BoundedSequence):
                bounding = "<="
            result = "%s[%s%s]" % (valuetype, bounding, size) # type[], type[N], type[<=N]
        elif isinstance(typeobj, rosidl_parser.definition.AbstractWString):
            result = "wstring"
        elif isinstance(typeobj, rosidl_parser.definition.AbstractString):
            result = "string"
        elif isinstance(typeobj, rosidl_parser.definition.NamespacedType):
            nameparts = typeobj.namespaced_name()
            result = canonical("/".join(nameparts))
            if nameparts[0].value == msgpackage or "std_msgs/Header" == result:
                result = canonical("/".join(nameparts[-1:]))  # Omit package if local or Header
        else:  # Primitive like int8
            result = DDS_TYPES.get(typeobj.typename, typeobj.typename)

        if isinstance(typeobj, rosidl_parser.definition.AbstractGenericString) \
        and typeobj.has_maximum_size() and not constant:  # Constants get parsed into "string<=N"
            result += "<=%s" % typeobj.maximum_size

        return result

    def get_comments(obj):
        """Returns all comments for annotatable object, as [text, ]."""
        return [v.get("text", "") for v in obj.get_annotation_values("verbatim")
                if "comment" == v.get("language")]

    typepath = rosidl_runtime_py.get_interface_path(make_full_typename(typename) + ".idl")
    with open(typepath) as f:
        idlcontent = rosidl_parser.parser.parse_idl_string(f.read())
    msgidl = idlcontent.get_elements_of_type(rosidl_parser.definition.Message)[0]
    package = msgidl.structure.namespaced_type.namespaces[0]
    DUMMY = rosidl_parser.definition.EMPTY_STRUCTURE_REQUIRED_MEMBER_NAME

    lines = []
    # Add general comments
    lines.extend(map(format_comment, get_comments(msgidl.structure)))
    # Add blank line between general comments and constants
    if lines and msgidl.constants: lines.append("")
    # Add constants
    for c in msgidl.constants:
        ctype = format_type(c.type, package, constant=True)
        lines.extend(map(format_comment, get_comments(c)))
        lines.append("%s %s=%s" % (ctype, c.name, c.value))
    # Parser adds dummy placeholder if constants-only message
    if not (len(msgidl.structure.members) == 1 and DUMMY == msgidl.structure[0].name):
        # Add blank line between constants and fields
        if msgidl.constants and msgidl.structure.members: lines.append("")
        # Add fields
        for m in msgidl.structure.members:
            lines.extend(map(format_comment, get_comments(m)))
            lines.append("%s %s" % (format_type(m.type, package), m.name))
    return "\n".join(lines)


@memoize
def _get_message_type_hash(typename):
    """Returns ROS2 message type MD5 hash (internal caching method)."""
    msgdef = get_message_definition(typename)
    return "" if msgdef is None else api.calculate_definition_hash(typename, msgdef)


def get_message_fields(val):
    """Returns OrderedDict({field name: field type name}) if ROS2 message, else {}."""
    if not is_ros_message(val): return {}
    fields = ((k, canonical(v)) for k, v in val.get_fields_and_field_types().items())
    return collections.OrderedDict(fields)


def get_message_type(msg_or_cls):
    """Returns ROS2 message type name, like "std_msgs/Header"."""
    cls = msg_or_cls if inspect.isclass(msg_or_cls) else type(msg_or_cls)
    return canonical("%s/%s" % (cls.__module__.split(".")[0], cls.__name__))


def get_message_value(msg, name, typename):
    """Returns object attribute value, with numeric arrays converted to lists."""
    v, scalartype = getattr(msg, name), scalar(typename)
    if isinstance(v, (bytes, array.array)): v = list(v)
    elif numpy and isinstance(v, (numpy.generic, numpy.ndarray)):
        v = v.tolist()  # Returns value as Python type, either scalar or list
    if v and isinstance(v, (list, tuple)) and scalartype in ("byte", "uint8"):
        if isinstance(v[0], bytes):
            v = list(map(ord, v))  # In ROS2, a byte array like [0, 1] is [b"\0", b"\1"]
        elif scalartype == typename:
            v = v[0]  # In ROS2, single byte values are given as bytes()
    return v


def get_rostime(fallback=False):
    """
    Returns current ROS2 time, as rclpy.time.Time.

    @param   fallback  use wall time if node not initialized
    """
    try: return node.get_clock().now()
    except Exception:
        if fallback: return make_time(time.time())
        raise


def get_topic_types():
    """
    Returns currently available ROS2 topics, as [(topicname, typename)].

    Omits topics that the current ROS2 node itself has published.
    """
    result = []
    myname, myns = node.get_name(), node.get_namespace()
    mytypes = {}  # {topic: [typename, ]}
    for topic, typenames in node.get_publisher_names_and_types_by_node(myname, myns):
        mytypes.setdefault(topic, []).extend(typenames)
    for t in ("/parameter_events", "/rosout"):  # Published by all nodes
        mytypes.pop(t, None)
    for topic, typenames in node.get_topic_names_and_types():  # [(topicname, [typename, ])]
        for typename in typenames:
            if topic not in mytypes or typename not in mytypes[topic]:
                result += [(topic, canonical(typename))]
    return result


def is_ros_message(val, ignore_time=False):
    """
    Returns whether value is a ROS2 message or special like ROS2 time/duration class or instance.

    @param  ignore_time  whether to ignore ROS2 time/duration types
    """
    is_message = rosidl_runtime_py.utilities.is_message(val)
    if is_message and ignore_time: is_message = not is_ros_time(val)
    return is_message


def is_ros_time(val):
    """Returns whether value is a ROS2 time/duration class or instance."""
    if inspect.isclass(val): return issubclass(val, tuple(ROS_TIME_CLASSES))
    return isinstance(val, tuple(ROS_TIME_CLASSES))


def make_duration(secs=0, nsecs=0):
    """Returns an rclpy.duration.Duration."""
    return rclpy.duration.Duration(seconds=secs, nanoseconds=nsecs)


def make_time(secs=0, nsecs=0):
    """Returns a ROS2 time, as rclpy.time.Time."""
    return rclpy.time.Time(seconds=secs, nanoseconds=nsecs)


def make_full_typename(typename):
    """Returns "pkg/msg/Type" for "pkg/Type"."""
    if "/msg/" in typename or "/" not in typename:
        return typename
    return "%s/msg/%s" % tuple((x[0], x[-1]) for x in [typename.split("/")])[0]


def make_subscriber_qos(topic, typename, queue_size=10):
    """
    Returns rclpy.qos.QoSProfile that matches the most permissive publisher.

    @param   queue_size  QoSProfile.depth
    """
    qos = rclpy.qos.QoSProfile(depth=queue_size)
    infos = node.get_publishers_info_by_topic(topic)
    rels, durs = zip(*[(x.qos_profile.reliability, x.qos_profile.durability)
                       for x in infos if canonical(x.topic_type) == typename])
    # If subscription demands stricter QoS than publisher offers, no messages are received
    if rels: qos.reliability = max(rels)  # DEFAULT < RELIABLE < BEST_EFFORT
    if durs: qos.durability  = max(durs)  # DEFAULT < TRANSIENT_LOCAL < VOLATILE
    return qos


def qos_to_dict(qos):
    """Returns rclpy.qos.QoSProfile as dictionary."""
    result = {}
    if qos:
        QOS_TYPES = (bool, int, enum.Enum) + tuple(ROS_TIME_CLASSES)
        for name in (n for n in dir(qos) if not n.startswith("_")):
            val = getattr(qos, name)
            if name.startswith("_") or not isinstance(val, QOS_TYPES):
                continue  # for name
            if isinstance(val, enum.Enum):
                val = val.value
            elif isinstance(val, tuple(ROS_TIME_CLASSES)):
                val = dict(zip(["sec", "nsec"], to_sec_nsec(val)))
            result[name] = val
    return [result]


def serialize_message(msg):
    """Returns ROS2 message as a serialized binary."""
    with api.TypeMeta.make(msg) as m:
        if m.data is not None: return m.data
    return rclpy.serialization.serialize_message(msg)


def deserialize_message(raw, cls_or_typename):
    """Returns ROS2 message or service request/response instantiated from serialized binary."""
    cls = cls_or_typename
    if isinstance(cls, str): cls = get_message_class(cls)
    return rclpy.serialization.deserialize_message(raw, cls)


@memoize
def scalar(typename):
    """
    Returns unbounded scalar type from ROS2 message data type

    Like "uint8" from "uint8[]", or "string" from "string<=10[<=5]".
    Returns type unchanged if not a collection or bounded type.
    """
    if typename and "["  in typename: typename = typename[:typename.index("[")]
    if typename and "<=" in typename: typename = typename[:typename.index("<=")]
    return typename


def set_message_value(obj, name, value):
    """Sets message or object attribute value."""
    if is_ros_message(obj):
        # Bypass setter as it does type checking
        fieldmap = obj.get_fields_and_field_types()
        if name in fieldmap:
            name = obj.__slots__[list(fieldmap).index(name)]
    setattr(obj, name, value)


def time_message(val, to_message=True, clock_type=None):
    """
    Converts ROS2 time/duration between `rclpy` and `builtin_interfaces` objects.

    @param   val         ROS2 time/duration object from `rclpy` or `builtin_interfaces`
    @param   to_message  whether to convert from `rclpy` to `builtin_interfaces` or vice versa
    @param   clock_type  ClockType for converting to `rclpy.Time`, defaults to `ROS_TIME`
    @return              value converted to appropriate type, or original value if not convertible
    """
    to_message, clock_type = bool(to_message), (clock_type or rclpy.clock.ClockType.ROS_TIME)
    if isinstance(val, tuple(ROS_TIME_CLASSES)):
        rcl_cls = next(k for k, v in ROS_TIME_MESSAGES.items() if isinstance(val, (k, v)))
        is_rcl = isinstance(val, tuple(ROS_TIME_MESSAGES))
        name = "to_msg" if to_message and is_rcl else "from_msg" if to_message == is_rcl else None
        args = [val] + ([clock_type] if rcl_cls is rclpy.time.Time and "from_msg" == name else [])
        return getattr(rcl_cls, name)(*args) if name else val
    return val


def to_nsec(val):
    """Returns value in nanoseconds if value is ROS2 time/duration, else value."""
    if not isinstance(val, tuple(ROS_TIME_CLASSES)):
        return val
    if hasattr(val, "nanoseconds"):  # rclpy.Time/Duration
        return val.nanoseconds
    return val.sec * 10**9 + val.nanosec  # builtin_interfaces.msg.Time/Duration


def to_sec(val):
    """Returns value in seconds if value is ROS2 time/duration, else value."""
    if not isinstance(val, tuple(ROS_TIME_CLASSES)):
        return val
    if hasattr(val, "nanoseconds"):  # rclpy.Time/Duration
        secs, nsecs = divmod(val.nanoseconds, 10**9)
        return secs + nsecs / 1E9
    return val.sec + val.nanosec / 1E9  # builtin_interfaces.msg.Time/Duration


def to_sec_nsec(val):
    """Returns value as (seconds, nanoseconds) if value is ROS2 time/duration, else value."""
    if not isinstance(val, tuple(ROS_TIME_CLASSES)):
        return val
    if hasattr(val, "seconds_nanoseconds"):  # rclpy.Time
        return val.seconds_nanoseconds()
    if hasattr(val, "nanoseconds"):  # rclpy.Duration
        return divmod(val.nanoseconds, 10**9)
    return (val.sec, val.nanosec)  # builtin_interfaces.msg.Time/Duration


def to_time(val):
    """
    Returns value as ROS2 time if convertible, else value.

    Convertible types: int/float/duration/datetime/decimal/builtin_interfaces.Time.
    """
    result = val
    if isinstance(val, decimal.Decimal):
        result = make_time(int(val), float(val % 1) * 10**9)
    elif isinstance(val, datetime.datetime):
        result = make_time(int(val.timestamp()), 1000 * val.microsecond)
    elif isinstance(val, (float, int)):
        result = make_time(val)
    elif isinstance(val, rclpy.duration.Duration):
        result = make_time(nsecs=val.nanoseconds)
    elif isinstance(val, tuple(ROS_TIME_MESSAGES.values())):
        result = make_time(val.sec, val.nanosec)
    return result


__all__ = [
    "BAG_EXTENSIONS", "DDS_TYPES", "ROS_ALIAS_TYPES", "ROS_TIME_CLASSES", "ROS_TIME_MESSAGES",
    "ROS_TIME_TYPES", "SKIP_EXTENSIONS", "Bag", "ROS2Bag", "context", "executor", "node",
    "canonical", "create_publisher", "create_subscriber", "deserialize_message",
    "format_message_value", "get_message_class", "get_message_definition",
    "get_message_definition_idl", "get_message_fields", "get_message_type",
    "get_message_type_hash", "get_message_value", "get_rostime", "get_topic_types", "init_node",
    "is_ros_message", "is_ros_time", "make_duration", "make_full_typename", "make_subscriber_qos",
    "make_time", "qos_to_dict", "scalar", "serialize_message", "set_message_value", "shutdown_node",
    "time_message", "to_nsec", "to_sec", "to_sec_nsec", "to_time", "validate",
]<|MERGE_RESOLUTION|>--- conflicted
+++ resolved
@@ -8,11 +8,7 @@
 
 @author      Erki Suurjaak
 @created     02.11.2021
-<<<<<<< HEAD
-@modified    27.03.2023
-=======
 @modified    03.07.2023
->>>>>>> 2ebed143
 ------------------------------------------------------------------------------
 """
 ## @namespace grepros.ros2

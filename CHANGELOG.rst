--- conflicted
+++ resolved
@@ -2,13 +2,10 @@
 Changelog for package grepros
 ^^^^^^^^^^^^^^^^^^^^^^^^^^^^^
 
-<<<<<<< HEAD
-=======
 1.0.1 (2022-07-14)
 -------------------
 * ensure Python2 compatibility under ROS1 Melodic
 
->>>>>>> 3dc4c082
 1.0.0 (2022-07-13)
 -------------------
 * make grepros conveniently usable as a library

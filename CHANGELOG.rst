^^^^^^^^^^^^^^^^^^^^^^^^^^^^^
Changelog for package grepros
^^^^^^^^^^^^^^^^^^^^^^^^^^^^^

<<<<<<< HEAD
1.1.0 (2024-01-03)
=======
1.2.0 (2024-04-22)
-------------------
* add --expression option to give pattern as a logical expression
  like `this AND (this2 OR NOT "skip this")`
* add --time-scale option to emit messages in bag timeline
* count --every-nth-message from --start-index
* support explicit integer indexes in filtering nested message fields
* add separate match counts to progress bar where relevant
* print error stacktraces when --verbose
* make api.dict_to_message() support nested ROS messages in dictionary
* make api.get_message_value() accept a default
* support fractional values in --every-nth-interval option
* support `--lines-per-message 0`
* stop bag reading when reaching --end-index in each topic
* stop bag and live reading when reaching --end-time in each topic
* add result message count in HTML output
* add total topic count to output metadata when grepping live topics
* rename TopicSource and TopicSink to LiveSource and LiveSink
* fix parsing and hashing message type definitions with leading whitespace
* fix negative --start-index and --end-index ignoring different counts in bag topics
* fix --every-nth-interval not working when messages continuously close
* fix emitting invalid YAML for nested message arrays
* fix using --filename with --recursive
* fix preparing patterns for early message skip
* fix program not exiting properly on exception in background thread,
  like ROS master shutting down when grepping live topics
* fix intermittent concurrency issues in HTML output
* fix api.make_bag_time() and api.make_live_time() for Duration parameter
* fix handling already deserialized clock messages when grepping ROS1 live topics in sim time
* fix invalid error message when trying to write to unwritable path
* improve auto-detecting MCAP and ROS2 .db3 bags
* validate all arguments, check signedness
* print detailed output statistics only in verbose mode
* default to non-verbose mode when using progress bar
* add Source.configure() and Sink.configure()
* avoid UserWarning from PyArrow in Parquet output
* avoid pointless stacktrace upon multiple Ctrl-C when grepping live topics

1.1.0 (2023-12-30)
>>>>>>> f1ea2dcb
-------------------
* add support for splitting files in bag/HTML/MCAP/SQLite output
* add api.to_duration()
* do not use partial match for topic and typename filters without wildcards
* support patterns yielding zero-length matches like "(?!not_this)"
* support search over message fields in conditions as `--condition "value in msg"`
* support giving dashed names like "rollover-size" in format-specific write options
  as underscored "rollover_size" instead
* disallow unknown command-line flags and partial abbreviations
* fix matching nested message values for patterns using start or end flags
* fix ISO datetime support in earliest and latest timestamp arguments
* fix --end-line not being used
* fix api.dict_to_message() erroring on temporal types in dict
* fix api.get_ros_time_category() erroring on time/duration instances in ROS2
* fix including topics in match only used for conditions not matching
* fix using len() in conditions on topics not reached yet
* ensure api.get_message_value() returning collections as lists not tuples

1.0.4 (2023-09-28)
-------------------
* fix Parquet sink validation resulting in silent failure if additional columns specified

1.0.3 (2023-08-31)
-------------------
* fix Unicode characters in HTML output template

1.0.2 (2023-08-30)
-------------------
* fix raising error in ROS1 live topics if message class not locally available
* fix generating ROS1 message classes dynamically in multi-threaded environment
* fix caching generated message classes in ROS1
* update step, the vendored template library
* ensure compatibility with Python 3.12+

1.0.1 (2023-07-14)
-------------------
* ensure Python2 compatibility under ROS1 Melodic

1.0.0 (2023-07-13)
-------------------
* make grepros conveniently usable as a library
* add --no-highlight option
* add --stop-on-error option
* rename options --print-field and --no-print-field to --emit-field and --no-emit-field
* support --emit-field --no-emit-field in CSV and Parquet exports
* handle all numpy types in ROS2 messages, not only ndarrays
* avoid raising errors for unknown message types in ROS2 bags if not reading those topics
* fix grepping and emitting specific messages fields only
* fix not skipping live topics published by grepros itself in ROS2
* fix embag reader
* verify output targets being writable on startup
* provide connection header in writing ROS1 bag if topic has multiple types
* smooth over rosbag bug of ignoring topic and time filters in format v1.2
* print ROS1 master URI in verbose mode on connecting to live topics
* raise error on loading Parquet plugin if libraries unavailable
* support "postgres://" as auto-detected Postgres target in addition to "postgresql://"
* use bagfile format as last when auto-detecting output format
* add MCAP bag interface
* auto-detect MCAP output by file extension
* add inputs.AppSource and outputs.AppSink
* add api.deserialize_message() dict_to_message() make_full_typename() time_message() to_time() 
* rename api.get_message_data() to serialize_message()
* fix api.message_to_dict() giving invalid names for temporal types in ROS2

0.6.0 (2023-03-27)
-------------------
* add nesting=array|all to --write Parquet options
* add idgenerator=callable to --write Parquet options
* add api.canonical()
* match bounded array fields to configured output types properly 
  in Parquet/Postgres/SQL/SQLite output, like "uint8[10]" for "BYTEA" in Postgres
* workaround for ROS1 time/duration fields defined as int32 while actually being uint32
* fix date formatting in HTML output

0.5.0 (2022-10-18)
-------------------
* add --plugin grepros.plugins.mcap (MCAP input and output)
* refactor internal bag API
* fix message type definition parsing yielding duplicate subtypes
* fix error in example usage text

0.4.7 (2022-06-20)
-------------------
* fix space leak in caching message metadata

0.4.6 (2022-05-26)
-------------------
* add forgotten implementation for --every-nth-match
* fix --every-nth-message
* fix error on grepping bags where no topic or type name matches given filter

0.4.5 (2022-04-19)
-------------------
* fix forcing all numeric array fields to integer lists regardless of type
* fix error on subscribing to defunct topic

0.4.4 (2022-03-16)
-------------------
* add support for reading zstd-compressed bagfiles
* use message type definition from ROS1 live topics instead of locally installed package
* optimize partial printing of very long array fields
* optimize CSV output of very long array fields
* strip leading "./" from printed filename prefix if grepping working directory
* fix not skipping ROS2 bag if all topics filtered out
* fix making compatible QoS for ROS2 topic subscriptions
* fix making unique filename on error in HTML output

0.4.3 (2022-03-01)
-------------------
* continue subscribing to other live topics even if one causes error
* continue reading from ROS2 bag even if one message type causes error
* subscribe to live topics in ROS2 with QoS matching publisher
* fix not saving publisher QoS profiles in written ROS2 bags
* fix package build not including submodules (#1)

0.4.2 (2022-02-09)
-------------------
* add overwrite=true|false to --write options
* add column-name=rostype:value to --write Parquet options
* add scripts/generate_msgs.py
* create message type definition from .idl if .msg file not available in ROS2
* improve DDS type parsing in ROS2
* handle ROS2 char and byte int8/uint8 reversal vs ROS1
* fix assembling message type full definition in ROS2
* fix processing byte values in ROS2
* fix processing bounded string types in ROS2
* fix inserting chars in Postgres
* fix inserting very large integers in SQLite

0.4.1 (2022-01-08)
-------------------
* refactor database and SQL sinks onto a common base
* allow specifying dialect options in Postgres/SQLite output
* allow overriding table and view names in SQL dialects
* allow specifying field value adapters in SQL dialects
* allow specifying structured type mappings in Parquet output like type-uint8[]="list(uint8())"
* drop meta-table from Postgres output
* drop default value from --publish-prefix option
* fix error in parsing subtypes from message definitions
* fix converting ROS2 temporal messages to seconds/nanoseconds

0.4.0 (2021-12-26)
-------------------
* add --plugin grepros.plugins.parquet (Parquet output)
* add --plugin grepros.plugins.sql (SQL schema output)
* add --plugin grepros.plugins.embag (faster ROS1 bag reader)
* add --reindex-if-unindexed option
* add --every-nth-match option
* add --every-nth-message option
* add --every-nth-interval option
* allow multiple write sinks, combine --write-format and --write-option to --write
* refactor plugins interface
* populate topics.offered_qos_profiles in ROS2 bag output where possible
* fix progress bar afterword not updating when grepping multiple bags
* fix error on empty bag with no messages
* fix error in Postgres output for NaNs in nested JSON values
* fix skipping some messages in ROS1 bag for types with identical hashes
* fix not being able to specify list arguments several times
* ensure no conflicts from changed message types or identical type hashes
* add tests

0.3.5 (2021-12-14)
-------------------
* fix Postgres output not having content

0.3.4 (2021-12-14)
-------------------
* add --write-option message-yaml=true|false, for SQLite output
* speed up SQLite output (~4-8x)
* speed up YAML formatting (~2x)
* fix no engine name in console texts for Postgres output

0.3.3 (2021-12-13)
-------------------
* fix errors in Postgres/SQLite output

0.3.2 (2021-12-12)
-------------------
* rename --write-option commit_interval to commit-interval
* raise Postgres default commit-interval from 100 to 1000
* add --write-option commit-interval support to SQLite output
* add --write-option subtypes=array|all, for Postgres/SQLite output
* speed up SQLite output (~2x)
* refactor Postgres/SQLite sinks onto common base class

0.3.1 (2021-12-06)
-------------------
* add --write-option template=/my/html.template, for HTML output
* add --write-option commit_interval=NUM, for Postgres output
* drop --write-format-template
* fix highlighting subtype arrays

0.3.0 (2021-12-05)
-------------------
* add --write-format postgres
* add --no-verbose option
* add --condition option
* add --plugin option
* add wildcard support to fields in "field=PATTERN"
* use up to nanosecond precision in HTML output timeline
* highlight empty arrays on any-match regardless of type
* select meta-fields as last in SQLite topic views
* fix potential error on using --max-per-topic with live topics
* fix detecting ROS2 bags
* fix using --progress with --live

0.2.5 (2021-11-28)
-------------------
* add --progress option
* match anything by default if no patterns given
* add timeline to HTML output
* auto-detect output format from given filename
* fix breaking too early on --max-per-topic
* fix adding topic views to existing SQLite output database
* fix error on adding message type tables for empty list values in SQLite output
* fix sorting table of contents in HTML output
* do not auto-expand table of contents in HTML output

0.2.4 (2021-11-18)
-------------------
* skip retrieving full message counts from ROS2 bag before any match
* ensure message YAMLs in html output always in color and wrapped at 120 characters
* fix inserting duplicate types-rows when adding to an existing SQLite output file
* improve wrapping lists and nunbers

0.2.3 (2021-11-15)
-------------------
* add --write-format csv
* add --write-format sqlite
* local Python packages no longer required for custom message types in ROS1
* add topic toggle checkboxes to HTML output
* add topic count to live source metainfo
* break early when max matches per topic reached
* improve HTML output

0.2.2 (2021-11-10)
-------------------
* shut down ROS2 live node properly
* better support for ROS2 primitive types
* make HTML output table of contents sortable
* stop requiring unneeded environment variables

0.2.1 (2021-11-09)
-------------------
* add --write-format option, with HTML support
* add --wrap-width option
* add --order-bag-by option
* handle topics with multiple message types
* improve console output wrapping
* fix detecting ROS2 primitive array types
* fix using ROS2 bag start-end timestamps

0.2.0 (2021-11-04)
-------------------
* add ROS2 support
* flush stdout on every print, to avoid buffering in redirected output
* add --ros-time-in option
* add --unique-only option
* rename options --noselect-field and --noprint-field to --no-select-field and --no-print-field

0.1.0 (2021-10-31)
-------------------
* grep for ROS1 bag files and live topics, able to print and publish and write bagfiles<|MERGE_RESOLUTION|>--- conflicted
+++ resolved
@@ -2,9 +2,6 @@
 Changelog for package grepros
 ^^^^^^^^^^^^^^^^^^^^^^^^^^^^^
 
-<<<<<<< HEAD
-1.1.0 (2024-01-03)
-=======
 1.2.0 (2024-04-22)
 -------------------
 * add --expression option to give pattern as a logical expression
@@ -44,7 +41,6 @@
 * avoid pointless stacktrace upon multiple Ctrl-C when grepping live topics
 
 1.1.0 (2023-12-30)
->>>>>>> f1ea2dcb
 -------------------
 * add support for splitting files in bag/HTML/MCAP/SQLite output
 * add api.to_duration()
